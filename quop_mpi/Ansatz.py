--- conflicted
+++ resolved
@@ -244,11 +244,7 @@
             from quop_mpi.__utils.__nlopt_wrap import minimize as nlopt_minimize
             self.optimiser = nlopt_minimize
         elif callable(optimiser):
-<<<<<<< HEAD
-            self.optimsier = optimiser
-=======
-            self.optimsier = optimsier
->>>>>>> 5cd85425
+            self.optimiser = optimiser
 
         self.optimiser_args = optimiser_args
         self.optimiser_log = optimiser_log
